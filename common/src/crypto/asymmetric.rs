use crate::crypto::common::EncryptedValue;
use crate::crypto::symmetric::hash;
use base64::{engine::general_purpose::URL_SAFE, Engine};
use bip32::{Mnemonic, XPrv};
use crypto_box::aead::{Aead, AeadCore, OsRng, Payload};
use crypto_box::{ChaChaBox, Nonce, PublicKey, SecretKey};
<<<<<<< HEAD
use std::error::Error;
=======
>>>>>>> 6df9f6a3
use std::str;

#[derive(Clone)]
pub struct SeedPhrase {
    phrase: String,
}

impl SeedPhrase {
    pub fn new() -> SeedPhrase {
        let mnemonic = Mnemonic::random(OsRng, Default::default());
        SeedPhrase {
            phrase: mnemonic.phrase().to_owned(),
        }
    }

    pub fn get_phrase(&self) -> String {
        self.phrase.clone()
    }
}
<<<<<<< HEAD

impl Default for SeedPhrase {
    fn default() -> Self {
        Self::new()
    }
}

=======

impl Default for SeedPhrase {
    fn default() -> Self {
        Self::new()
    }
}

>>>>>>> 6df9f6a3
impl From<String> for SeedPhrase {
    fn from(value: String) -> SeedPhrase {
        SeedPhrase { phrase: value }
    }
}

#[derive(Clone)]
pub struct KeyPair {
    pub private_key: SecretKey,
    pub public_key: PublicKey,
}

/*
* Implement asymmetric encryption functions for struct KeyPair
* 2 methods -> encrypt & decrypt
*/
impl KeyPair {
    pub fn new(seed_phrase: SeedPhrase) -> KeyPair {
        // Get Mnemonic using the default language (English)
        let mnemonic = Mnemonic::new(seed_phrase.get_phrase(), Default::default()).unwrap();

        // Derive a BIP39 seed value using the given password
        let seed = mnemonic.to_seed("");

        // Derive the root `XPrv` from the `seed` value
        let derived_sk = XPrv::new(&seed).unwrap();

        // Convert the `XPrv` to a `SecretKey` and `PublicKey`
        let private_key = SecretKey::from(derived_sk.to_bytes());
        let public_key = private_key.public_key();

        KeyPair {
            private_key,
            public_key,
        }
    }

    pub fn from_sk(sk: [u8; 32]) -> KeyPair {
        let private_key = SecretKey::from(sk);
        let public_key = private_key.public_key();
        KeyPair {
            private_key,
            public_key,
        }
    }

    pub fn encrypt(&self, message: &str) -> EncryptedValue {
        let nonce = ChaChaBox::generate_nonce(&mut OsRng);

        let personal_box = ChaChaBox::new(&self.public_key, &self.private_key);
        let enc = personal_box
            .encrypt(
                &nonce,
                Payload {
                    msg: message.as_bytes(),
                    aad: b"",
                },
            )
            .unwrap();
        EncryptedValue {
            cipher: URL_SAFE.encode(enc),
            nonce: URL_SAFE.encode(nonce),
        }
    }

    pub fn decrypt(&self, enc: &EncryptedValue) -> String {
        let cipher = URL_SAFE.decode(enc.cipher.as_bytes()).unwrap();
        let personal_box = ChaChaBox::new(&self.public_key, &self.private_key);

        let nonce = URL_SAFE
            .decode(enc.nonce.as_bytes())
            .expect("Failed to decode nonce");
        let mut content: [u8; 24] = [0; 24];
        content.copy_from_slice(&nonce);
        let dec = personal_box
            .decrypt(
                &Nonce::from(content),
                Payload {
                    msg: cipher.as_slice(),
                    aad: b"",
                },
            )
            .unwrap();

        str::from_utf8(&dec).unwrap().to_owned()
    }

    pub fn sign(&self, message: &str) -> EncryptedValue {
        let nonce = ChaChaBox::generate_nonce(&mut OsRng);
        let verifiable_box =
            ChaChaBox::new(&SecretKey::from([0; 32]).public_key(), &self.private_key);
        let enc = verifiable_box
            .encrypt(
                &nonce,
                Payload {
                    msg: message.as_bytes(),
                    aad: b"",
                },
            )
            .unwrap();
        EncryptedValue {
            cipher: URL_SAFE.encode(enc),
            nonce: URL_SAFE.encode(nonce),
        }
    }

    pub fn hash(&self, message: &str) -> anyhow::Result<String> {
        Ok(hash(message, &URL_SAFE.encode(&self.public_key))
            .map_err(|_| anyhow::format_err!("Failed to hash"))?
            .cipher)
    }

    pub fn get_pk(&self) -> String {
        URL_SAFE.encode(&self.public_key)
    }
}

pub fn public_key_from_base64(pk: &str) -> PublicKey {
    let pk_bytes = URL_SAFE.decode(pk.as_bytes()).unwrap();
    let mut buff: [u8; 32] = [0; 32];
    buff.copy_from_slice(pk_bytes.as_slice());
    PublicKey::from(buff)
}

<<<<<<< HEAD
pub fn verify(public_key: &PublicKey, value: EncryptedValue) -> Result<String, Box<dyn Error>> {
=======
pub fn verify(public_key: &PublicKey, value: EncryptedValue) -> anyhow::Result<String> {
>>>>>>> 6df9f6a3
    let verifiable_box = ChaChaBox::new(public_key, &SecretKey::from([0; 32]));

    let nonce = URL_SAFE.decode(value.nonce.as_bytes())?;
    let mut content: [u8; 24] = [0; 24];
    content.copy_from_slice(&nonce);

    let cipher = URL_SAFE.decode(value.cipher.as_bytes())?;
    let payload = Payload {
        msg: cipher.as_slice(),
        aad: b"",
    };

    match verifiable_box.decrypt(&Nonce::from(content), payload) {
        Ok(dec) => Ok(str::from_utf8(&dec)?.to_owned()),
<<<<<<< HEAD
        Err(_) => Err("Failed to decrypt".into()),
=======
        Err(_) => Err(anyhow::format_err!("Failed to decrypt")),
>>>>>>> 6df9f6a3
    }
}<|MERGE_RESOLUTION|>--- conflicted
+++ resolved
@@ -4,10 +4,6 @@
 use bip32::{Mnemonic, XPrv};
 use crypto_box::aead::{Aead, AeadCore, OsRng, Payload};
 use crypto_box::{ChaChaBox, Nonce, PublicKey, SecretKey};
-<<<<<<< HEAD
-use std::error::Error;
-=======
->>>>>>> 6df9f6a3
 use std::str;
 
 #[derive(Clone)]
@@ -27,7 +23,6 @@
         self.phrase.clone()
     }
 }
-<<<<<<< HEAD
 
 impl Default for SeedPhrase {
     fn default() -> Self {
@@ -35,15 +30,6 @@
     }
 }
 
-=======
-
-impl Default for SeedPhrase {
-    fn default() -> Self {
-        Self::new()
-    }
-}
-
->>>>>>> 6df9f6a3
 impl From<String> for SeedPhrase {
     fn from(value: String) -> SeedPhrase {
         SeedPhrase { phrase: value }
@@ -168,11 +154,7 @@
     PublicKey::from(buff)
 }
 
-<<<<<<< HEAD
-pub fn verify(public_key: &PublicKey, value: EncryptedValue) -> Result<String, Box<dyn Error>> {
-=======
 pub fn verify(public_key: &PublicKey, value: EncryptedValue) -> anyhow::Result<String> {
->>>>>>> 6df9f6a3
     let verifiable_box = ChaChaBox::new(public_key, &SecretKey::from([0; 32]));
 
     let nonce = URL_SAFE.decode(value.nonce.as_bytes())?;
@@ -187,10 +169,6 @@
 
     match verifiable_box.decrypt(&Nonce::from(content), payload) {
         Ok(dec) => Ok(str::from_utf8(&dec)?.to_owned()),
-<<<<<<< HEAD
-        Err(_) => Err("Failed to decrypt".into()),
-=======
         Err(_) => Err(anyhow::format_err!("Failed to decrypt")),
->>>>>>> 6df9f6a3
     }
 }