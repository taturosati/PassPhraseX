--- conflicted
+++ resolved
@@ -2,13 +2,9 @@
 use aes::cipher::generic_array::GenericArray;
 use aes::cipher::{BlockDecrypt, BlockEncrypt, BlockSizeUser};
 use aes::Aes256;
-<<<<<<< HEAD
 use anyhow::format_err;
-=======
->>>>>>> d4156f3f
 use argon2::{self, hash_raw, verify_raw, Config};
 use crypto_box::aead::KeyInit;
-use std::error::Error;
 
 use base64::{engine::general_purpose::URL_SAFE, Engine};
 use rand_core::{OsRng, RngCore};
@@ -23,7 +19,6 @@
     })
 }
 
-<<<<<<< HEAD
 pub fn verify_password(password: &str, hash: &str, salt: &str) -> anyhow::Result<()> {
     let hash = URL_SAFE.decode(hash)?;
 
@@ -31,43 +26,16 @@
 
     let config = Config::default();
     let valid = verify_raw(
-=======
-pub fn verify_password(password: &str, hash: &str, salt: &str) -> Result<(), Box<dyn Error>> {
-    let hash = match URL_SAFE.decode(hash) {
-        Ok(hash) => hash,
-        Err(e) => return Err(Box::new(e)),
-    };
-
-    let salt = match URL_SAFE.decode(salt) {
-        Ok(salt) => salt,
-        Err(e) => return Err(Box::new(e)),
-    };
-
-    let config = Config::default();
-    match verify_raw(
->>>>>>> d4156f3f
         password.as_bytes(),
         salt.as_slice(),
         hash.as_slice(),
         &config,
-<<<<<<< HEAD
     )?;
 
     if valid {
         Ok(())
     } else {
         Err(format_err!("Invalid password"))
-=======
-    ) {
-        Ok(valid) => {
-            if valid {
-                Ok(())
-            } else {
-                Err("Incorrect password".into())
-            }
-        }
-        Err(e) => Err(Box::new(e)),
->>>>>>> d4156f3f
     }
 }
 
@@ -82,11 +50,7 @@
     let key = URL_SAFE.decode(key)?;
     let aes = match Aes256::new_from_slice(key.as_slice()) {
         Ok(aes) => aes,
-<<<<<<< HEAD
         Err(_) => return Err(format_err!("Invalid key")),
-=======
-        Err(_) => return Err("Invalid key".into()),
->>>>>>> d4156f3f
     };
 
     let block_size = Aes256::block_size();
@@ -109,11 +73,7 @@
     let key = URL_SAFE.decode(key)?;
     let aes = match Aes256::new_from_slice(key.as_slice()) {
         Ok(aes) => aes,
-<<<<<<< HEAD
         Err(_) => return Err(format_err!("Invalid key")),
-=======
-        Err(_) => return Err("Invalid key".into()),
->>>>>>> d4156f3f
     };
 
     let block_size = Aes256::block_size();
