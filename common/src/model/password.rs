use crate::crypto::asymmetric::KeyPair;
use crate::crypto::common::EncryptedValue;
use serde::{Deserialize, Serialize};

#[derive(Debug, Serialize, Deserialize, Clone)]
pub struct Password {
    pub _id: String,
    pub user_id: String,
    pub site: String,
    pub username: String,
    pub password: String,
<<<<<<< HEAD
=======
}

impl Password {
    pub fn encrypt(&self, key_pair: &KeyPair) -> Self {
        let username_enc = key_pair.encrypt(&self.username);
        let password_enc = key_pair.encrypt(&self.password);

        let mut password = self.clone();
        password.username = username_enc.to_string();
        password.password = password_enc.to_string();
        password
    }

    pub fn decrypt(&self, key_pair: &KeyPair) -> Self {
        let username_enc = EncryptedValue::from(self.username.clone());
        let username_dec = key_pair.decrypt(&username_enc);

        let password_enc = EncryptedValue::from(self.password.clone());
        let password_dec = key_pair.decrypt(&password_enc);

        let mut password = self.clone();
        password.username = username_dec;
        password.password = password_dec;
        password
    }
>>>>>>> 6df9f6a3
}<|MERGE_RESOLUTION|>--- conflicted
+++ resolved
@@ -9,8 +9,6 @@
     pub site: String,
     pub username: String,
     pub password: String,
-<<<<<<< HEAD
-=======
 }
 
 impl Password {
@@ -36,5 +34,4 @@
         password.password = password_dec;
         password
     }
->>>>>>> 6df9f6a3
 }