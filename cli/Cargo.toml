[package]
name = "cli"
version = "0.1.0"
edition = "2021"

# See more keys and their definitions at https://doc.rust-lang.org/cargo/reference/manifest.html

[dependencies]
app_dirs2 = "2.5.5"
clap = { version = "4.2.7", features = ["derive"] }
common = { path = "../common" }
reqwest = { version = "0.11.18", features = ["json"] }
serde = { version = "1.0.163", features = ["serde_derive"] }
<<<<<<< HEAD
serde_json = "1.0.96"
=======
>>>>>>> fffff8d2
tokio = { version ="1.28.1", features = ["macros", "rt-multi-thread"] }<|MERGE_RESOLUTION|>--- conflicted
+++ resolved
@@ -11,8 +11,5 @@
 common = { path = "../common" }
 reqwest = { version = "0.11.18", features = ["json"] }
 serde = { version = "1.0.163", features = ["serde_derive"] }
-<<<<<<< HEAD
 serde_json = "1.0.96"
-=======
->>>>>>> fffff8d2
-tokio = { version ="1.28.1", features = ["macros", "rt-multi-thread"] }+tokio = { version = "1.28.1", features = ["macros", "rt-multi-thread"] }